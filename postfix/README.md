# Postfix Check

## Overview

This check monitors the size of all your Postfix queues.

## Setup
### Installation

The Postfix check is packaged with the Agent, so simply [install the Agent](https://app.datadoghq.com/account/settings#agent) on your Postfix servers. If you need the newest version of the check, install the `dd-check-postfix` package.

<<<<<<< HEAD
## Configuration
This check can be configured to use the `find` command which requires granting the dd-agent user sudo access to get a count of messages in the `incoming`, `active`, and `deferred` mail queues.
=======
### Configuration
>>>>>>> 85bf6df4

Optionally, you can configure the agent to use a built in `postqueue -p` command to get a count of messages in the `active`, `hold`, and `deferred` mail queues. `postqueue` is exectued with set-group ID privileges without the need for sudo.

**WARNING**: Using `postqueue` to monitor the mail queues will not report a count of messages for the `incoming` queue.

### Using sudo
Create a file `postfix.yaml` in the Agent's `conf.d` directory:

```
init_config:
  postfix_user: postfix

instances:
  # add one instance for each postfix service you want to track
  - directory: /var/spool/postfix
    queues:
      - incoming
      - active
      - deferred
#   tags:
#     - optional_tag1
#     - optional_tag2
```

For each mail queue in `queues`, the Agent forks a `find` on its directory.
It uses `sudo` to do this with the privileges of the Postfix user, so you must
add the following lines to `/etc/sudoers` for the Agent's user, `dd-agent`,
assuming Postfix runs as `postfix`:
```
dd-agent ALL=(postfix) NOPASSWD:/usr/bin/find /var/spool/postfix/incoming -type f
dd-agent ALL=(postfix) NOPASSWD:/usr/bin/find /var/spool/postfix/active -type f
dd-agent ALL=(postfix) NOPASSWD:/usr/bin/find /var/spool/postfix/deferred -type f
```
### Using postqueue
Create a file `postfix.yaml` in the Agent's `conf.d` directory:

```
init_config:
  postqueue: true

instances:
  # The config_directory option only applies when `postqueue: true`.
  # The config_directory is the location of the Postfix configuration directory
  # where main.cf lives.
  - config_directory: /etc/postfix
#   tags:
#     - optional_tag
#     - optional_tag0
```
For each `config_directory` in `instances`, the Agent forks a `postqueue -c` for
the Postfix configuration directory.

Postfix has internal access controls that limit activities on the mail queue. By default,
Postfix allows `anyone` to view the queue. On production systems where the Postfix installation
may be configured with stricter access controls, you may need to grant the dd-agent user access to view
the mail queue.

    postconf -e "authorized_mailq_users = dd-agent"        

http://www.postfix.org/postqueue.1.html

            authorized_mailq_users (static:anyone)
                List of users who are authorized to view the queue.


Restart the Agent to start sending Postfix metrics to Datadog.

### Validation

Run the Agent's `info` subcommand and look for postfix` under the Checks section:

```
  Checks
  ======
    [...]

    postfix
    -------
      - instance #0 [OK]
      - Collected 3 metrics, 0 events & 1 service check

    [...]
```

## Compatibility

The postfix check is compatible with all major platforms.

## Data Collected
### Metrics
See [metadata.csv](https://github.com/DataDog/integrations-core/blob/master/postfix/metadata.csv) for a list of metrics provided by this check.

### Events
The Postfix check does not include any event at this time.

### Service Checks
The Postfix check does not include any service check at this time.

## Further Reading
### Blog Article 
To get a better idea of how (or why) to monitor Postfix queue performance with Datadog, check out our [series of blog posts](https://www.datadoghq.com/blog/monitor-postfix-queues/) about it.<|MERGE_RESOLUTION|>--- conflicted
+++ resolved
@@ -9,12 +9,8 @@
 
 The Postfix check is packaged with the Agent, so simply [install the Agent](https://app.datadoghq.com/account/settings#agent) on your Postfix servers. If you need the newest version of the check, install the `dd-check-postfix` package.
 
-<<<<<<< HEAD
 ## Configuration
 This check can be configured to use the `find` command which requires granting the dd-agent user sudo access to get a count of messages in the `incoming`, `active`, and `deferred` mail queues.
-=======
-### Configuration
->>>>>>> 85bf6df4
 
 Optionally, you can configure the agent to use a built in `postqueue -p` command to get a count of messages in the `active`, `hold`, and `deferred` mail queues. `postqueue` is exectued with set-group ID privileges without the need for sudo.
 
