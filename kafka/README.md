# Kafka Integration

# Overview

Connect Kafka to Datadog in order to:

* Visualize the performance of your cluster in real time
* Correlate the performance of Kafka with the rest of your applications

This check has a limit of 350 metrics per instance. The number of returned metrics is indicated in the info page. You can specify the metrics you are interested in by editing the configuration below. To learn how to customize the metrics to collect visit the [JMX Checks documentation](/integrations/java) for more detailed instructions.

To collect Kafka consumer metrics, see the kafka_consumer check.

# Installation

The Agent's Kafka check is packaged with the Agent, so simply [install the Agent](https://app.datadoghq.com/account/settings#agent) on your Kafka nodes.

The check collects metrics via JMX, so you'll need a JVM on each kafka node so the Agent can fork [jmxfetch](https://github.com/DataDog/jmxfetch). You can use the same JVM that Kafka uses.

# Configuration

**The following instructions are for the Datadog agent >= 5.0. For agents before that, refer to the [older documentation](https://github.com/DataDog/dd-agent/wiki/Deprecated-instructions-to-install-python-dependencies-for-the-Datadog-Agent).**

Configure a `kafka.yaml` in the Datadog Agent's `conf.d` directory. Kafka bean names depend on the exact Kafka version you're running. You should always use the example that comes packaged with the Agent as a base since that will be the most up-to-date configuration. You can also find the latest versions on the GitHub repo, but note that the version there may be for a newer version of the Agent than what you've got installed.

After you've configured `kafka.yaml`, restart the Agent to begin sending Kafka metrics to Datadog.

<<<<<<< HEAD
# Validation

Run the Agent's `info` subcommand and look for `kafka` under the Checks section:

```
  Checks
  ======
    [...]

    kafka-localhost-9999
    -------
      - instance #0 [OK]
      - Collected 8 metrics, 0 events & 0 service checks

    [...]
```

# Compatibility

The kafka check is compatible with all major platforms

# Metrics

See [metadata.csv](https://github.com/DataDog/integrations-core/blob/master/kafka/metadata.csv) for a list of metrics provided by this check.
=======
The kafka check is compatible with all major platforms

## Further Reading

To get a better idea of how (or why) to monitor Kafka performance metrics with Datadog, check out our [series of blog posts](https://www.datadoghq.com/blog/monitoring-kafka-performance-metrics/) about it.
>>>>>>> 8f5fbff4
<|MERGE_RESOLUTION|>--- conflicted
+++ resolved
@@ -1,6 +1,6 @@
-# Kafka Integration
+# Agent Check: Kafka
 
-# Overview
+## Overview
 
 Connect Kafka to Datadog in order to:
 
@@ -11,22 +11,21 @@
 
 To collect Kafka consumer metrics, see the kafka_consumer check.
 
-# Installation
+## Installation
 
 The Agent's Kafka check is packaged with the Agent, so simply [install the Agent](https://app.datadoghq.com/account/settings#agent) on your Kafka nodes.
 
 The check collects metrics via JMX, so you'll need a JVM on each kafka node so the Agent can fork [jmxfetch](https://github.com/DataDog/jmxfetch). You can use the same JVM that Kafka uses.
 
-# Configuration
+## Configuration
 
 **The following instructions are for the Datadog agent >= 5.0. For agents before that, refer to the [older documentation](https://github.com/DataDog/dd-agent/wiki/Deprecated-instructions-to-install-python-dependencies-for-the-Datadog-Agent).**
 
-Configure a `kafka.yaml` in the Datadog Agent's `conf.d` directory. Kafka bean names depend on the exact Kafka version you're running. You should always use the example that comes packaged with the Agent as a base since that will be the most up-to-date configuration. You can also find the latest versions on the GitHub repo, but note that the version there may be for a newer version of the Agent than what you've got installed.
+Configure a `kafka.yaml` in the Datadog Agent's `conf.d` directory. Kafka bean names depend on the exact Kafka version you're running. You should always use the example that comes packaged with the Agent as a base since that will be the most up-to-date configuration. Use [this sample conf file](https://github.com/DataDog/integrations-core/blob/master/kafka/conf.yaml.example) as an example, but note that the version there may be for a newer version of the Agent than what you've got installed.
 
 After you've configured `kafka.yaml`, restart the Agent to begin sending Kafka metrics to Datadog.
 
-<<<<<<< HEAD
-# Validation
+## Validation
 
 Run the Agent's `info` subcommand and look for `kafka` under the Checks section:
 
@@ -43,17 +42,14 @@
     [...]
 ```
 
-# Compatibility
+## Compatibility
 
-The kafka check is compatible with all major platforms
+The kafka check is compatible with all major platforms.
 
-# Metrics
+## Metrics
 
 See [metadata.csv](https://github.com/DataDog/integrations-core/blob/master/kafka/metadata.csv) for a list of metrics provided by this check.
-=======
-The kafka check is compatible with all major platforms
 
 ## Further Reading
 
-To get a better idea of how (or why) to monitor Kafka performance metrics with Datadog, check out our [series of blog posts](https://www.datadoghq.com/blog/monitoring-kafka-performance-metrics/) about it.
->>>>>>> 8f5fbff4
+To get a better idea of how (or why) to monitor Kafka performance metrics with Datadog, check out our [series of blog posts](https://www.datadoghq.com/blog/monitoring-kafka-performance-metrics/) about it.