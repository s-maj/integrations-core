# Mapreduce Check

# Overview

The Hadoop Mapreduce check lets you monitor the status and duration of map and reduce tasks.

To collect other Hadoop-related metrics, see the hdfs_datanode, hdfs_namenode, and yarn checks.

# Installation

The Agent's Mapreduce check is packaged with the Agent, so simply [install the Agent](https://app.datadoghq.com/account/settings#agent) on your Hadoop cluster's master nodes. If you need the newest version of the check, install the `dd-check-mapreduce` package.

# Configuration

Create a file `mapreduce.yaml` in the Agent's `conf.d` directory:

```
instances:
  # The Mapreduce check collects metrics from YARN's ResourceManager. Run the 
  # check on your master node and specify the ResourceManager URI below.
  # If you don't know your ResourceManager's port, you can find it in the 
  # yarn-site.xml conf file under the property yarn.resourcemanager.webapp.address
  - resourcemanager_uri: http://localhost:8088

init_config:
 general_counters:
 - counter_group_name: 'org.apache.hadoop.mapreduce.TaskCounter'
   counters:
   - counter_name: 'MAP_INPUT_RECORDS'
   - counter_name: 'MAP_OUTPUT_RECORDS'
   - counter_name: 'REDUCE_INPUT_RECORDS'
   - counter_name: 'REDUCE_OUTPUT_RECORDS'
# Add more counters
# - counter_group_name: 'org.apache.hadoop.mapreduce.FileSystemCounter'
#   counters:
#     - counter_name: 'HDFS_BYTES_READ'
# etc
```

Restart the Agent to begin sending Mapreduce metrics to Datadog.

# Validation

Run the Agent's `info` subcommand and look for `mapreduce` under the Checks section:

<<<<<<< HEAD
```
  Checks
  ======
    [...]

    mapreduce
    -------
      - instance #0 [OK]
      - Collected 36 metrics, 0 events & 1 service check

    [...]
```

# Compatibility

The mapreduce check is compatible with all major platforms.

# Metrics

See [metadata.csv](https://github.com/DataDog/integrations-core/blob/master/mapreduce/metadata.csv) for a list of metrics provided by this check.

The metrics available are collected using df from Spotify’s Snakebite. hdfs.in_use is calculated by dividing used by capacity.

# Service Checks

`mapreduce.resource_manager.can_connect`:

Returns CRITICAL if the Agent cannot connect to the ResourceManager to collect metrics, otherwise OK.

`mapreduce.application_master.can_connect`:

Returns CRITICAL if the Agent cannot connect to the Application Master to collect metrics, otherwise OK.

# Further Reading

To get a better idea of how (or why) to collect Mapreduce (and other Hadoop) metrics, check out our [series of blog posts](https://www.datadoghq.com/blog/hadoop-architecture-overview/) about it.
=======
The mapreduce check is compatible with all major platforms

## Further Reading

To get a better idea of how (or why) to monitor Hadoop health and performance with Datadog, check out our [series of blog posts](https://www.datadoghq.com/blog/hadoop-architecture-overview/) about it.
>>>>>>> 9333fcc2
<|MERGE_RESOLUTION|>--- conflicted
+++ resolved
@@ -43,7 +43,6 @@
 
 Run the Agent's `info` subcommand and look for `mapreduce` under the Checks section:
 
-<<<<<<< HEAD
 ```
   Checks
   ======
@@ -79,11 +78,4 @@
 
 # Further Reading
 
-To get a better idea of how (or why) to collect Mapreduce (and other Hadoop) metrics, check out our [series of blog posts](https://www.datadoghq.com/blog/hadoop-architecture-overview/) about it.
-=======
-The mapreduce check is compatible with all major platforms
-
-## Further Reading
-
-To get a better idea of how (or why) to monitor Hadoop health and performance with Datadog, check out our [series of blog posts](https://www.datadoghq.com/blog/hadoop-architecture-overview/) about it.
->>>>>>> 9333fcc2
+To get a better idea of how (or why) to collect Mapreduce (and other Hadoop) metrics, check out our [series of blog posts](https://www.datadoghq.com/blog/hadoop-architecture-overview/) about it.