--- conflicted
+++ resolved
@@ -6,24 +6,15 @@
 
 To collect other Hadoop-related metrics, see the hdfs_datanode, hdfs_namenode, and yarn checks.
 
-<<<<<<< HEAD
+
 # Installation
-=======
-## Setup
-### Installation
->>>>>>> 0370efad
 
 The Agent's Mapreduce check is packaged with the Agent, so simply [install the Agent](https://app.datadoghq.com/account/settings#agent) on your Hadoop cluster's master nodes. If you need the newest version of the check, install the `dd-check-mapreduce` package.
 
-<<<<<<< HEAD
 # Configuration
-=======
-### Configuration
->>>>>>> 0370efad
 
 Create a file `mapreduce.yaml` in the Agent's `conf.d` directory:
 
-<<<<<<< HEAD
 ```
 instances:
   # The Mapreduce check collects metrics from YARN's ResourceManager. Run the 
@@ -31,9 +22,6 @@
   # If you don't know your ResourceManager's port, you can find it in the 
   # yarn-site.xml conf file under the property yarn.resourcemanager.webapp.address
   - resourcemanager_uri: http://localhost:8088
-=======
-### Validation
->>>>>>> 0370efad
 
 init_config:
  general_counters:
@@ -61,7 +49,6 @@
   ======
     [...]
 
-<<<<<<< HEAD
     mapreduce
     -------
       - instance #0 [OK]
@@ -92,19 +79,4 @@
 
 # Further Reading
 
-To get a better idea of how (or why) to collect Mapreduce (and other Hadoop) metrics, check out our [series of blog posts](https://www.datadoghq.com/blog/hadoop-architecture-overview/) about it.
-=======
-## Data Collected
-### Metrics
-See [metadata.csv](https://github.com/DataDog/integrations-core/blob/master/mapreduce/metadata.csv) for a list of metrics provided by this integration.
-
-### Events
-The Mapreduce check does not include any event at this time.
-
-### Service Checks
-The Mapreduce check does not include any service check at this time.
-
-## Further Reading
-### Blog Article
-To get a better idea of how (or why) to monitor Hadoop health and performance with Datadog, check out our [series of blog posts](https://www.datadoghq.com/blog/hadoop-architecture-overview/) about it.
->>>>>>> 0370efad
+To get a better idea of how (or why) to collect Mapreduce (and other Hadoop) metrics, check out our [series of blog posts](https://www.datadoghq.com/blog/hadoop-architecture-overview/) about it.